// Copyright 2023 The Authors (see AUTHORS file)
//
// Licensed under the Apache License, Version 2.0 (the "License");
// you may not use this file except in compliance with the License.
// You may obtain a copy of the License at
//
//      http://www.apache.org/licenses/LICENSE-2.0
//
// Unless required by applicable law or agreed to in writing, software
// distributed under the License is distributed on an "AS IS" BASIS,
// WITHOUT WARRANTIES OR CONDITIONS OF ANY KIND, either express or implied.
// See the License for the specific language governing permissions and
// limitations under the License.

// Package main is the main entrypoint to the application.
package main

import (
	"context"
	"fmt"
	"os/signal"
	"syscall"

	"github.com/abcxyz/github-metrics-aggregator/pkg/webhook"
	"github.com/abcxyz/pkg/logging"
	"github.com/abcxyz/pkg/serving"
	_ "github.com/joho/godotenv/autoload"
	"google.golang.org/api/option"
)

const userAgent = "abcxyz/github-metrics-aggregator"

<<<<<<< HEAD
// main is the application entry point. It primarily wraps the realMain function
// with a context that properly handles signals from the OS.
=======
>>>>>>> cd0ac088
func main() {
	ctx, done := signal.NotifyContext(context.Background(),
		syscall.SIGINT, syscall.SIGTERM)
	defer done()

	logger := logging.NewFromEnv("")
	ctx = logging.WithLogger(ctx, logger)

	if err := realMain(ctx); err != nil {
		done()
		logger.Fatal(err)
	}
}

// realMain creates an HTTP server to receive GitHub webhook payloads.
func realMain(ctx context.Context) error {
	cfg, err := webhook.NewConfig(ctx)
	if err != nil {
		return fmt.Errorf("failed to create config: %w", err)
	}

	pubsubClientOpts := []option.ClientOption{option.WithUserAgent(userAgent)}
	webhookServer, err := webhook.NewServer(ctx, cfg, pubsubClientOpts...)
	if err != nil {
		return fmt.Errorf("failed to create server: %w", err)
	}

	server, err := serving.New(cfg.Port)
	if err != nil {
		return fmt.Errorf("failed to create serving infrastructure: %w", err)
	}
	return server.StartHTTPHandler(ctx, webhookServer.Routes())
}<|MERGE_RESOLUTION|>--- conflicted
+++ resolved
@@ -30,11 +30,6 @@
 
 const userAgent = "abcxyz/github-metrics-aggregator"
 
-<<<<<<< HEAD
-// main is the application entry point. It primarily wraps the realMain function
-// with a context that properly handles signals from the OS.
-=======
->>>>>>> cd0ac088
 func main() {
 	ctx, done := signal.NotifyContext(context.Background(),
 		syscall.SIGINT, syscall.SIGTERM)
